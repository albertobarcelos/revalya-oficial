import { useState, useEffect } from "react";
import { Button } from "@/components/ui/button";
import { Switch } from "@/components/ui/switch";
import { useToast } from "@/components/ui/use-toast";
import { Layout } from "@/components/layout/Layout";
<<<<<<< HEAD
import { Loader2, Users, Zap, BrainCircuit, Package, Banknote } from "lucide-react";
=======
import { Loader2, Users, Zap, BrainCircuit, Package, Warehouse } from "lucide-react";
>>>>>>> 50f1ef86
import { Tabs, TabsContent, TabsList, TabsTrigger } from "@/components/ui/tabs";
import { Card, CardContent, CardDescription, CardHeader, CardTitle } from "@/components/ui/card";
import { whatsappService } from "@/services/whatsappService";
import { Input } from "@/components/ui/input";
import { Label } from "@/components/ui/label";
import { UserManagement } from "@/components/users/UserManagement";
import { CobrancaInteligente } from "@/components/cobranca-inteligente/CobrancaInteligente";
import { FinanceSettingsEmbedded } from "./FinanceSettings";
import { ProductCategoriesManager } from "@/components/products/ProductCategoriesManager";
import { StorageLocationManager } from "@/components/estoque/StorageLocationManager";
import { logService } from "@/services/logService";
import { CanalIntegration } from "@/components/canais/CanalIntegration";
import { IntegrationServices } from "@/components/integracoes/IntegrationServices";
import { setTenantData, getTenantData } from "@/features/tenant/storage/tenantStorage";
import { 
  setTenantData as setStandardTenantData, 
  getTenantData as getStandardTenantData,
  TENANT_STORAGE_KEYS 
} from "@/features/tenant/utils/tenantKeyMigration";
import { z } from "zod";
import { useForm } from "react-hook-form";
import { zodResolver } from "@hookform/resolvers/zod";
// AIDEV-NOTE: Importando hooks de segurança multi-tenant obrigatórios
import { useTenantAccessGuard, useSecureTenantQuery } from "@/hooks/templates/useSecureTenantQuery";

const DEFAULT_EVOLUTION_API_URL = import.meta.env.EVOLUTION_API_URL || 'https://evolution.nexsyn.com.br';
const DEFAULT_EVOLUTION_API_KEY = import.meta.env.EVOLUTION_API_KEY;

const MODULE_NAME = 'Settings';

export default function Settings() {
  const { toast } = useToast();
  const [activeTab, setActiveTab] = useState("usuarios");
  const [activeEstoqueSubTab, setActiveEstoqueSubTab] = useState("categorias");
  const [isSaving, setIsSaving] = useState(false);
  
  // AIDEV-NOTE: Usando hook de segurança multi-tenant obrigatório
  const { hasAccess, accessError, currentTenant } = useTenantAccessGuard();
  
  // Estado para integrações
  const [asaasApiKey, setAsaasApiKey] = useState("");
  const [evolutionApiUrl, setEvolutionApiUrl] = useState("");
  const [evolutionApiKey, setEvolutionApiKey] = useState("");

  // AIDEV-NOTE: Query segura para buscar dados do tenant usando useSecureTenantQuery
  const {
    data: tenantData,
    isLoading: isTenantLoading,
    error: tenantError
  } = useSecureTenantQuery(
    ['tenant-settings'],
    async (supabase, tenantId) => {
      // Buscar dados do tenant pelo ID (já validado pelo hook)
      const { data, error } = await supabase
        .from('tenants')
        .select('id, name, slug')
        .eq('id', tenantId)
        .single();
        
      if (error) throw error;
      return data;
    },
    {
      enabled: !!currentTenant?.id
    }
  );

  // AIDEV-NOTE: Função para carregar configurações específicas do tenant usando utilitário seguro
  const loadTenantSettings = (tenantId: string) => {
    try {
      const defaultSettings = {
        asaasApiKey: '',
        evolutionApiUrl: DEFAULT_EVOLUTION_API_URL,
        evolutionApiKey: DEFAULT_EVOLUTION_API_KEY || ''
      };
      
      const settings = getTenantData(tenantId, 'revalya-integrations-settings', defaultSettings);
      
      if (settings) {
        setAsaasApiKey(settings.asaasApiKey || '');
        setEvolutionApiUrl(settings.evolutionApiUrl || DEFAULT_EVOLUTION_API_URL);
        setEvolutionApiKey(settings.evolutionApiKey || DEFAULT_EVOLUTION_API_KEY || '');
        
        // Configurar o serviço de WhatsApp com as credenciais carregadas
        if (settings.evolutionApiUrl && settings.evolutionApiKey) {
          whatsappService.setCredentials(settings.evolutionApiUrl, settings.evolutionApiKey);
        }
        
        logService.info(MODULE_NAME, `Configurações carregadas para tenant: ${tenantId}`);
      } else {
        // Definir valores padrão se não houver configurações salvas
        setAsaasApiKey(defaultSettings.asaasApiKey);
        setEvolutionApiUrl(defaultSettings.evolutionApiUrl);
        setEvolutionApiKey(defaultSettings.evolutionApiKey);
        logService.info(MODULE_NAME, `Usando configurações padrão para tenant: ${tenantId}`);
      }
    } catch (error) {
      logService.error(MODULE_NAME, 'Erro ao carregar configurações do tenant', { error, tenantId });
      // Em caso de erro, usar valores padrão
      setAsaasApiKey('');
      setEvolutionApiUrl(DEFAULT_EVOLUTION_API_URL);
      setEvolutionApiKey(DEFAULT_EVOLUTION_API_KEY || '');
    }
  };

  // AIDEV-NOTE: Carregar configurações quando o tenant for carregado com segurança
  useEffect(() => {
    if (currentTenant?.id && tenantData) {
      // Armazenar dados do tenant usando chaves padronizadas
      setStandardTenantData({
        tenantId: currentTenant.id,
        tenantName: tenantData.name || 'Tenant',
        tenantSlug: tenantData.slug || currentTenant.slug || 'default'
      });
      
      // Carregar configurações específicas do tenant
      loadTenantSettings(currentTenant.id);
    }
  }, [currentTenant?.id, tenantData]);

  const handleSaveSettings = async () => {
    try {
      setIsSaving(true);
      
      if (!currentTenant) {
        toast({
          title: "Erro ao salvar",
          description: "Não foi possível identificar o tenant atual",
          variant: "destructive",
        });
        return;
      }
      
      // Salvar configurações das integrações
      try {
        const settings = {
          asaasApiKey,
          evolutionApiUrl,
          evolutionApiKey,
        };
        
        // AIDEV-NOTE: Salvar configurações usando utilitário seguro específico do tenant
        setTenantData(currentTenant.id, 'revalya-integrations-settings', settings);
        
        // Configurar o serviço de WhatsApp
        whatsappService.setCredentials(evolutionApiUrl, evolutionApiKey);
        
        toast({
          title: "Integrações salvas",
          description: "As configurações de integrações foram salvas com sucesso.",
        });
      } catch (error) {
        logService.error(MODULE_NAME, "Erro ao salvar integrações:", error);
        toast({
          title: "Erro ao salvar",
          description: "Ocorreu um erro ao salvar as configurações de integrações.",
          variant: "destructive",
        });
      }
    } catch (error) {
      logService.error(MODULE_NAME, "Erro geral ao salvar configurações:", error);
      toast({
        title: "Erro",
        description: "Ocorreu um erro ao salvar as configurações.",
        variant: "destructive",
      });
    } finally {
      setIsSaving(false);
    }
  };

  return (
    <Layout title="Configurações">
      <div className="flex-1 space-y-4 p-4 md:p-8 pt-6">
        <div className="flex items-center justify-between">
          <h2 className="text-heading-1 tracking-tight">Configurações</h2>
        </div>
        
        {/* AIDEV-NOTE: Verificação de acesso obrigatória antes de renderizar conteúdo */}
        {!hasAccess ? (
          <Card>
            <CardContent className="p-8">
              <div className="flex items-center justify-center">
                <p className="text-red-600">Acesso negado: {accessError}</p>
              </div>
            </CardContent>
          </Card>
        ) : isTenantLoading ? (
          <Card>
            <CardContent className="p-8">
              <div className="flex items-center justify-center">
                <Loader2 className="h-8 w-8 animate-spin mr-2" />
                <p>Carregando informações do tenant...</p>
              </div>
            </CardContent>
          </Card>
        ) : (
          <Tabs defaultValue={activeTab} onValueChange={setActiveTab} className="space-y-4">
            <div className="overflow-auto">
              <TabsList className="w-full justify-start">
                <TabsTrigger value="usuarios" className="flex items-center gap-2">
                  <Users className="h-4 w-4" />
                  Usuários
                </TabsTrigger>
                <TabsTrigger value="integracoes" className="flex items-center gap-2">
                  <Zap className="h-4 w-4" />
                  Integrações
                </TabsTrigger>
                <TabsTrigger value="cobranca-inteligente" className="flex items-center gap-2">
                  <BrainCircuit className="h-4 w-4" />
                  Cobrança Inteligente
                </TabsTrigger>
<<<<<<< HEAD
                <TabsTrigger value="configuracoes-financeiras" className="flex items-center gap-2">
                  <Banknote className="h-4 w-4" />
                  Configurações Financeiras
=======
                <TabsTrigger value="estoque" className="flex items-center gap-2">
                  <Warehouse className="h-4 w-4" />
                  Estoque
>>>>>>> 50f1ef86
                </TabsTrigger>
              </TabsList>
            </div>
            
            <div className="tab-content h-[calc(100vh-240px)] overflow-auto pr-2">
              <TabsContent value="usuarios" className="space-y-4 mt-2 h-full">
                <UserManagement tenantId={currentTenant.id} />
              </TabsContent>

              <TabsContent value="integracoes" className="space-y-4 mt-2 overflow-y-auto">
                <CanalIntegration 
                  tenantId={currentTenant.id}
                  tenantSlug={tenantData?.slug || currentTenant.slug || 'default'}
                  onToggle={(canal, enabled) => {
                    logService.info(MODULE_NAME, `Canal ${canal} ${enabled ? 'ativado' : 'desativado'}`);
                  }} 
                />
                
                <div className="mt-8">
                  <IntegrationServices
                    tenantId={currentTenant.id}
                    tenantSlug={tenantData?.slug || currentTenant.slug || 'default'}
                    onToggle={(service, enabled) => {
                      logService.info(MODULE_NAME, `Serviço ${service} ${enabled ? 'ativado' : 'desativado'}`);
                    }}
                  />
                </div>
              </TabsContent>

              <TabsContent value="cobranca-inteligente" className="space-y-4 mt-2 max-h-[calc(100vh-220px)] overflow-y-auto pr-2">
                <CobrancaInteligente 
                  tenantId={currentTenant.id}
                  tenantSlug={tenantData?.slug || currentTenant.slug || 'default'}
                />
              </TabsContent>

<<<<<<< HEAD
              <TabsContent value="configuracoes-financeiras" className="space-y-4 mt-2">
                <FinanceSettingsEmbedded tenantId={currentTenant.id} />
=======
              <TabsContent value="estoque" className="space-y-4 mt-2 h-full">
                <Tabs value={activeEstoqueSubTab} onValueChange={setActiveEstoqueSubTab} className="space-y-4">
                  <TabsList>
                    <TabsTrigger value="categorias" className="flex items-center gap-2">
                      <Package className="h-4 w-4" />
                      Categorias
                    </TabsTrigger>
                    <TabsTrigger value="local-estoque" className="flex items-center gap-2">
                      <Warehouse className="h-4 w-4" />
                      Local de Estoque
                    </TabsTrigger>
                  </TabsList>
                  
                  <TabsContent value="categorias" className="space-y-4 mt-2">
                    <ProductCategoriesManager />
                  </TabsContent>
                  
                  <TabsContent value="local-estoque" className="space-y-4 mt-2">
                    <StorageLocationManager />
                  </TabsContent>
                </Tabs>
>>>>>>> 50f1ef86
              </TabsContent>
            </div>
          </Tabs>
        )}
      </div>
    </Layout>
  );
}<|MERGE_RESOLUTION|>--- conflicted
+++ resolved
@@ -3,11 +3,8 @@
 import { Switch } from "@/components/ui/switch";
 import { useToast } from "@/components/ui/use-toast";
 import { Layout } from "@/components/layout/Layout";
-<<<<<<< HEAD
 import { Loader2, Users, Zap, BrainCircuit, Package, Banknote } from "lucide-react";
-=======
 import { Loader2, Users, Zap, BrainCircuit, Package, Warehouse } from "lucide-react";
->>>>>>> 50f1ef86
 import { Tabs, TabsContent, TabsList, TabsTrigger } from "@/components/ui/tabs";
 import { Card, CardContent, CardDescription, CardHeader, CardTitle } from "@/components/ui/card";
 import { whatsappService } from "@/services/whatsappService";
@@ -220,15 +217,12 @@
                   <BrainCircuit className="h-4 w-4" />
                   Cobrança Inteligente
                 </TabsTrigger>
-<<<<<<< HEAD
                 <TabsTrigger value="configuracoes-financeiras" className="flex items-center gap-2">
                   <Banknote className="h-4 w-4" />
                   Configurações Financeiras
-=======
                 <TabsTrigger value="estoque" className="flex items-center gap-2">
                   <Warehouse className="h-4 w-4" />
                   Estoque
->>>>>>> 50f1ef86
                 </TabsTrigger>
               </TabsList>
             </div>
@@ -265,10 +259,8 @@
                 />
               </TabsContent>
 
-<<<<<<< HEAD
               <TabsContent value="configuracoes-financeiras" className="space-y-4 mt-2">
                 <FinanceSettingsEmbedded tenantId={currentTenant.id} />
-=======
               <TabsContent value="estoque" className="space-y-4 mt-2 h-full">
                 <Tabs value={activeEstoqueSubTab} onValueChange={setActiveEstoqueSubTab} className="space-y-4">
                   <TabsList>
@@ -290,7 +282,6 @@
                     <StorageLocationManager />
                   </TabsContent>
                 </Tabs>
->>>>>>> 50f1ef86
               </TabsContent>
             </div>
           </Tabs>
