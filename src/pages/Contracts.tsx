import React, { useState, useCallback, useMemo } from "react";
import { useNavigate, useSearchParams, useParams } from "react-router-dom";
import { useQueryClient } from "@tanstack/react-query";
import { Layout } from "@/components/layout/Layout";
import { ContractList } from "@/components/contracts/ContractList";
import { NewContractForm } from "@/components/contracts/NewContractForm";
import { Dialog, DialogOverlay, DialogPortal } from "@/components/ui/dialog";
import * as DialogPrimitive from "@radix-ui/react-dialog";
// Removido import do VisuallyHidden - usando sr-only do Tailwind
import { toast } from "@/components/ui/use-toast";
import { Loader2 } from "lucide-react";
import { cn } from "@/lib/utils";
import { Button } from "@/components/ui/button";
import { ContractFormSkeleton, ContractFormSkeletonSimple } from "@/components/contracts/ContractFormSkeleton";
import { useContracts } from "@/hooks/useContracts";
import { useTenantAccessGuard } from '@/hooks/templates/useSecureTenantQuery';
import { supabase } from "@/lib/supabase";

// Tipos para melhor tipagem
type ViewState = "list" | "form";
type FormMode = "create" | "edit" | "view";

// AIDEV-NOTE: DialogContent customizado com sistema de scroll otimizado
const CustomDialogContent = React.forwardRef<
  React.ElementRef<typeof DialogPrimitive.Content>,
  React.ComponentPropsWithoutRef<typeof DialogPrimitive.Content>
>(({ className, children, ...props }, ref) => (
  <DialogPortal>
    <DialogOverlay />
    <DialogPrimitive.Content
      ref={ref}
      className={cn(
        "fixed left-[50%] top-[50%] z-50 grid w-[98vw] max-w-[98vw] h-[95vh] max-h-[95vh] translate-x-[-50%] translate-y-[-50%] gap-0 border bg-background shadow-lg duration-200 data-[state=open]:animate-in data-[state=closed]:animate-out data-[state=closed]:fade-out-0 data-[state=open]:fade-in-0 data-[state=closed]:zoom-out-95 data-[state=open]:zoom-in-95 data-[state=closed]:slide-out-to-left-1/2 data-[state=closed]:slide-out-to-top-[48%] data-[state=open]:slide-in-from-left-1/2 data-[state=open]:slide-in-from-top-[48%] rounded-2xl overflow-hidden flex flex-col",
        className
      )}
      onOpenAutoFocus={(e) => {
        // Previne o foco automático que pode causar conflito com aria-hidden
        e.preventDefault();
      }}
      {...props}
    >
      <div className="flex-1 overflow-hidden flex flex-col min-h-0">
        {children}
      </div>
      {/* Removido o DialogPrimitive.Close para evitar o X */}
    </DialogPrimitive.Content>
  </DialogPortal>
));
CustomDialogContent.displayName = "CustomDialogContent";

export default function Contracts() {
  const navigate = useNavigate();
  const [searchParams] = useSearchParams();
  const { slug } = useParams<{ slug: string }>();
  
  // 🛡️ PROTEÇÃO CRÍTICA CONTRA VAZAMENTO DE DADOS ENTRE TENANTS
  const { hasAccess, accessError, currentTenant } = useTenantAccessGuard();

  // ✅ TODOS OS HOOKS DEVEM SER DECLARADOS ANTES DOS EARLY RETURNS
  // AIDEV-NOTE: Movendo todos os hooks para antes dos guard clauses para evitar "Rendered fewer hooks than expected"
  const queryClient = useQueryClient();
  
  // Estados do componente - SEMPRE declarados antes de qualquer early return
  const [viewState, setViewState] = useState<ViewState>("list");
  const [isFormDialogOpen, setIsFormDialogOpen] = useState(false);
  const [selectedContractId, setSelectedContractId] = useState<string | null>(null);
  const [formMode, setFormMode] = useState<FormMode>("create");
  const [isLoading, setIsLoading] = useState(false);
  const [hasUnsavedChanges, setHasUnsavedChanges] = useState(false);
  const [isDetailsLoading, setIsDetailsLoading] = useState(false);
  
  // Hook para atualizar a lista de contratos após operações - SEMPRE chamado
  const { refetch: forceRefreshContracts } = useContracts({});

  // 🚨 FORÇA LIMPEZA COMPLETA DO CACHE AO TROCAR TENANT
  // AIDEV-NOTE: Otimizado para evitar re-renders excessivos - removido queryClient das dependências
  React.useEffect(() => {
    if (currentTenant?.id) {
      console.log(`🧹 [CACHE] Limpando cache para tenant: ${currentTenant.name} (${currentTenant.id})`);
      // Invalidar TODAS as queries de contratos
      queryClient.invalidateQueries({ queryKey: ['contracts'] });
      // Remover dados em cache que possam estar contaminados
      queryClient.removeQueries({ queryKey: ['contracts'] });
    }
  }, [currentTenant?.id]); // AIDEV-NOTE: Removido queryClient para evitar re-renders desnecessários

  // 🔍 AUDIT LOG: Página renderizada com sucesso - APENAS UMA VEZ por sessão
  React.useEffect(() => {
    if (currentTenant?.id) {
      console.log(`✅ [AUDIT] Página Contratos renderizada para tenant: ${currentTenant?.name} (${currentTenant?.id})`);
    }
  }, [currentTenant?.id]); // Executa apenas quando o tenant muda

  // Título dinâmico baseado no modo do formulário - SEMPRE calculado
  const formTitle = useMemo(() => {
    switch (formMode) {
      case "create": return "Novo Contrato";
      case "edit": return "Editar Contrato";
      case "view": return "Detalhes do Contrato";
      default: return "Contrato";
    }
  }, [formMode]);

  // Manipuladores de eventos - SEMPRE declarados antes dos guard clauses
  const handleBackToList = useCallback(() => {
    setSelectedContractId(null);
    setIsFormDialogOpen(false);
    
    // Limpar parâmetros da URL ao voltar para a lista
    navigate(`/${slug}/contratos`);
  }, [navigate, slug]);

  const handleViewContract = useCallback(async (contractId: string) => {
    try {
      setIsDetailsLoading(true);
      setSelectedContractId(contractId);
      
      // TODO: Implementar busca de contrato quando tabela estiver definida nos tipos
      // Por enquanto, usar modo 'edit' como padrão
      const mode = 'edit';
      
      setFormMode(mode);
      setIsFormDialogOpen(true);
      
      // Atualizar a URL com os parâmetros corretos
      const searchParams = new URLSearchParams();
      searchParams.set('id', contractId);
      searchParams.set('mode', mode);
      navigate(`/${slug}/contratos?${searchParams.toString()}`);
      
      // Pequeno atraso para garantir que o estado seja atualizado antes de carregar os detalhes
      await new Promise(resolve => setTimeout(resolve, 50));
    } catch (error) {
      console.error("Erro ao carregar contrato:", error);
      toast({
        title: "Erro",
        description: "Não foi possível carregar os detalhes do contrato.",
        variant: "destructive",
      });
    } finally {
      setIsDetailsLoading(false);
    }
  }, [navigate, slug]);

  const handleCreateContract = useCallback(() => {
    setFormMode("create");
    setSelectedContractId(null);
    setIsFormDialogOpen(true);
    
    // Atualizar a URL com o parâmetro mode=create
    const searchParams = new URLSearchParams();
    searchParams.set('mode', 'create');
    navigate(`/${slug}/contratos?${searchParams.toString()}`);
  }, [navigate, slug]);

  const handleEditContract = useCallback((contractId: string) => {
    setFormMode("edit");
    setSelectedContractId(contractId);
    setIsFormDialogOpen(true);
    
    // Atualizar a URL com os parâmetros corretos
    const searchParams = new URLSearchParams();
    searchParams.set('id', contractId);
    searchParams.set('mode', 'edit');
    navigate(`/${slug}/contratos?${searchParams.toString()}`);
  }, [navigate, slug]);

  const handleContractFormSuccess = useCallback(async (contractId: string) => {
    const isCreate = formMode === "create";
    
    toast({
      title: "Sucesso!",
      description: isCreate 
        ? "Contrato criado com sucesso!" 
        : "Contrato atualizado com sucesso!",
    });
    
    // Aguardar um momento para garantir que todas as operações do backend sejam concluídas
    await new Promise(resolve => setTimeout(resolve, 500));
    
    // Atualizar a lista de contratos com invalidação de cache
    try {
      await forceRefreshContracts();
    } catch (error) {
      console.error('Erro ao atualizar lista de contratos:', error);
    }
    
    // Fechar o formulário e navegar para a lista
    setIsFormDialogOpen(false);
    
    // Limpar parâmetros da URL ao fechar o formulário
    navigate(`/${slug}/contratos`);
  }, [formMode, navigate, slug, forceRefreshContracts]);

  const handleCloseFormDialog = useCallback(() => {
    if (hasUnsavedChanges && formMode !== "view") {
      if (!window.confirm("Há alterações não salvas. Deseja realmente sair?")) {
        return;
      }
    }
    setIsFormDialogOpen(false);
    setHasUnsavedChanges(false);
    
    // Limpar parâmetros da URL ao fechar o formulário
    navigate(`/${slug}/contratos`);
  }, [hasUnsavedChanges, formMode, navigate, slug]);

  // Efeito para sincronizar com a URL - SEMPRE declarado antes dos guard clauses
  React.useEffect(() => {
    const id = searchParams.get('id');
    const mode = searchParams.get('mode') || 'view';
    
    if (id) {
      const viewMode = (["create", "edit", "view"].includes(mode) 
        ? mode 
        : "view") as FormMode;
        
      setFormMode(viewMode);
      setSelectedContractId(id);
      setViewState(viewMode === "view" ? "list" : "form");
      setIsFormDialogOpen(true);
    } else if (mode === 'create') {
      // AIDEV-NOTE: Modo create sem ID - manter dialog aberto para novo contrato
      setFormMode('create');
      setSelectedContractId(null);
      setViewState("form");
      setIsFormDialogOpen(true);
    } else {
      // Se não houver ID nem modo create, garantir que estamos na lista
      setViewState("list");
      setSelectedContractId(null);
      setIsFormDialogOpen(false);
    }
  }, [searchParams]);
  
  // 🔍 AUDIT LOG: Página renderizada com sucesso - APENAS UMA VEZ por sessão
  React.useEffect(() => {
    if (currentTenant?.id) {
      console.log(`✅ [AUDIT] Página Contratos renderizada para tenant: ${currentTenant?.name} (${currentTenant?.id})`);
    }
  }, [currentTenant?.id]); // Executa apenas quando o tenant muda

  // 🚨 GUARD CLAUSES CRÍTICOS - EXECUTADOS APÓS TODOS OS HOOKS
  // AIDEV-NOTE: Movidos para depois dos hooks para evitar erro "Rendered fewer hooks than expected"
  
  // 🚨 VALIDAÇÃO CRÍTICA: Verificar se o tenant corresponde ao slug da URL
  if (currentTenant && currentTenant.slug !== slug) {
    console.error(`🚨 [SECURITY BREACH] Tenant slug não corresponde à URL!`, {
      currentTenantSlug: currentTenant.slug,
      urlSlug: slug,
      currentTenantName: currentTenant.name,
      currentTenantId: currentTenant.id
    });
    
    // Forçar redirecionamento para o portal
    console.log(`🔄 [REDIRECT] Redirecionando para portal devido a incompatibilidade de tenant`);
    window.location.href = `/meus-aplicativos`;
    return null;
  }

  // 🚨 GUARD CLAUSE CRÍTICO - IMPEDE RENDERIZAÇÃO SEM ACESSO VÁLIDO
  if (!hasAccess) {
    // AIDEV-NOTE: Log condicional apenas quando há erro de acesso
    if (accessError) {
      console.log(`🚨 [DEBUG] Acesso negado - hasAccess: ${hasAccess}, accessError: ${accessError}`);
    }
    return (
      <Layout>
        <ContractFormSkeletonSimple />
      </Layout>
    );
  }
<<<<<<< HEAD

  if (isLoading) {
    return (
      <Layout>
        <div className="space-y-6 p-6">
          <div className="flex items-center justify-between">
            <div className="space-y-2">
              <div className="h-8 w-32 bg-slate-700 rounded animate-pulse"></div>
            </div>
            <div className="h-9 w-24 bg-slate-700 rounded animate-pulse"></div>
          </div>
          <ContractFormSkeleton />
        </div>
      </Layout>
    );
  }
=======
>>>>>>> af82e9c9

  return (
    <Layout>
      <div className={viewState !== "list" ? "hidden" : ""}>
        <ContractList 
          onCreateContract={handleCreateContract} 
          onViewContract={handleViewContract}
          onEditContract={handleEditContract}
        />
      </div>

      <Dialog open={isFormDialogOpen} onOpenChange={(open) => {
        if (!open) handleCloseFormDialog();
        else setIsFormDialogOpen(true);
      }} modal>
        <CustomDialogContent className="p-0 m-0 border-0">
          <DialogPrimitive.Title className="sr-only">{formTitle}</DialogPrimitive.Title>
          <DialogPrimitive.Description className="sr-only">
            {formMode === "create" 
              ? "Formulário para criação de novo contrato" 
              : formMode === "edit" 
                ? "Formulário para edição de contrato existente"
                : "Visualização dos detalhes do contrato"
            }
          </DialogPrimitive.Description>
          {/* AIDEV-NOTE: Container otimizado para scroll com altura controlada */}
          <div className="flex-1 flex flex-col min-h-0 overflow-hidden">
            {isDetailsLoading ? (
              <div className="flex-1 overflow-y-auto p-6">
                <ContractFormSkeleton />
              </div>
            ) : (
              <NewContractForm 
                mode={formMode}
                contractId={formMode !== "create" ? selectedContractId : undefined}
                onCancel={handleCloseFormDialog}
                onSuccess={handleContractFormSuccess}
                onFormChange={setHasUnsavedChanges}
                onEditRequest={handleEditContract}
                forceRefreshContracts={forceRefreshContracts}
                isModal={true}
              />
            )}
          </div>
        </CustomDialogContent>
      </Dialog>

      {/* Detalhes do contrato são exibidos no modal */}
    </Layout>
  );
}<|MERGE_RESOLUTION|>--- conflicted
+++ resolved
@@ -270,25 +270,6 @@
       </Layout>
     );
   }
-<<<<<<< HEAD
-
-  if (isLoading) {
-    return (
-      <Layout>
-        <div className="space-y-6 p-6">
-          <div className="flex items-center justify-between">
-            <div className="space-y-2">
-              <div className="h-8 w-32 bg-slate-700 rounded animate-pulse"></div>
-            </div>
-            <div className="h-9 w-24 bg-slate-700 rounded animate-pulse"></div>
-          </div>
-          <ContractFormSkeleton />
-        </div>
-      </Layout>
-    );
-  }
-=======
->>>>>>> af82e9c9
 
   return (
     <Layout>
