--- conflicted
+++ resolved
@@ -438,29 +438,10 @@
                 />
               </div>
               <div className="space-y-2">
-<<<<<<< HEAD
-                <Label htmlFor="company">Empresa</Label>
-                <Input
-                  id="company"
-                  type="text"
-                  name="company"
-                  autoComplete="organization"
-                  placeholder="Nome da empresa"
-                  value={company}
-                  onChange={(e) => setCompany(e.target.value)}
-                  readOnly={false}
-                  disabled={false}
-                  required
-                />
-              </div>
-              <div className="space-y-2">
-                <Label htmlFor="email">Email</Label>
-=======
                 <Label htmlFor="email" className="flex items-center gap-1">
                   Email
                   <span className="text-red-500 font-bold text-base">*</span>
                 </Label>
->>>>>>> 8d1e4416
                 <Input
                   id="email"
                   type="email"
