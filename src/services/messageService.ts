import { supabase } from '@/lib/supabase';
import { processMessageTags } from '@/utils/messageUtils';
import type { Cobranca } from '@/types/database';
import { v4 as uuidv4 } from 'uuid';
import { logService } from './logService';
import { whatsappService } from './whatsappService';
import { edgeFunctionService } from './edgeFunctionService';

interface MessageRecord {
  charge_id: string;
  template_id: string;
  message_content: string;
  customer_name: string;
  customer_phone: string;
  status?: string;
  error_message?: string;
}

export const messageService = {
  // Crie uma propriedade na interface do serviço para armazenar a mensagem
  /** @type {string} */
  lastCustomMessage: '',

  /**
   * AIDEV-NOTE: Envia mensagens em massa usando Edge Function simplificada
   * Suporta tanto templates quanto mensagens diretas sem processamento complexo
   */
  async sendBulkMessages(chargeIds: string[], templateIdOrCustomMessage: string, customMessage?: string) {
    try {
      // AIDEV-NOTE: Validar chargeIds como array não vazio
      if (!Array.isArray(chargeIds) || chargeIds.length === 0) {
        throw new Error('chargeIds deve ser um array não vazio de strings');
      }

      // AIDEV-NOTE: Determinar se é mensagem customizada com validação rigorosa
      const hasValidCustomMessage = customMessage && customMessage.trim().length > 0;
      const hasValidTemplateMessage = templateIdOrCustomMessage && 
                                     !templateIdOrCustomMessage.startsWith('custom_') && 
                                     templateIdOrCustomMessage.trim().length > 0;
      
      // AIDEV-NOTE: Verificar se temos pelo menos uma mensagem válida
      if (!hasValidCustomMessage && !hasValidTemplateMessage) {
        throw new Error('É necessário fornecer templateId válido ou customMessage com conteúdo');
      }

      const isCustomMessage = hasValidCustomMessage;
      const directMessage = hasValidCustomMessage ? customMessage : undefined;
      
      console.log('📤 Enviando mensagens:', {
        chargeCount: chargeIds.length,
        isCustomMessage,
        hasDirectMessage: !!directMessage,
        templateId: isCustomMessage ? 'custom' : templateIdOrCustomMessage
      });
<<<<<<< HEAD
      
      // 4. Log final antes de enviar
      console.log('📦 Conteúdo exato a ser enviado:', JSON.stringify({
        messageCount: directMessages.length,
        sampleMessage: directMessages[0]?.template?.message
      }));
      
      // 5. Enviar diretamente para o serviço de mensagens
      const response = await whatsappService.sendBulkMessages({
        messages: directMessages,
        templateId: actualTemplateId,
=======

      // AIDEV-NOTE: Chamar Edge Function com payload corrigido
      const result = await edgeFunctionService.sendBulkMessages(
        chargeIds,
        templateIdOrCustomMessage,
        true, // sendImmediately (processado internamente, não enviado para Edge)
        directMessage // customMessage
      );

      console.log('✅ Resposta da Edge Function:', {
        success: result.success,
        summary: result.summary,
>>>>>>> 29b986fe
      });

      // AIDEV-NOTE: Verificar se houve sucesso
      if (!result.success) {
        throw new Error('Falha no envio de mensagens pela Edge Function');
      }

      // AIDEV-NOTE: Retornar formato compatível com o frontend
      return {
        success: true,
        count: result.summary.sent,
        data: {
          summary: result.summary,
          results: result.results,
        }
      };
    } catch (error) {
      console.error('❌ Erro no messageService.sendBulkMessages:', error);
      throw error;
    }
  },

  /**
   * Prepara as mensagens formatadas com tags processadas
   */
  prepareMessages(charges: Cobranca[], templateData: { message: string; name?: string }, templateId: string) {
    // Verificação reforçada da mensagem
    if (!templateData.message || templateData.message.trim() === '') {
      console.log('⚠️ Mensagem vazia detectada em prepareMessages');
      
      if (this.lastCustomMessage) {
        console.log('🔄 Recuperando mensagem do cache:', this.lastCustomMessage);
        templateData.message = this.lastCustomMessage;
      } else {
        console.log('❌ Não há mensagem em cache para recuperar');
        templateData.message = 'Mensagem não disponível';
      }
    }
    
    console.log('🔍 prepareMessages após verificação:', {
      templateMessage: templateData.message,
      templateId: templateId
    });

    return charges.map(charge => {
      // Garantir formato correto da data
      const dueDate = charge.data_vencimento.split('T')[0];
      
      // Processar tags na mensagem
      const processedMessage = processMessageTags(templateData.message, {
        customer: charge.customer || {},
        charge: {
          ...charge,
          data_vencimento: dueDate
        }
      });

      // Log para depuração do processamento de tags
      console.log(`✅ Mensagem processada para ${charge.id}:`, processedMessage);

      return {
        customer: {
          name: charge.customer?.name,
          phone: charge.customer?.phone?.replace(/\D/g, ''),
          document: charge.customer?.cpf_cnpj?.toString().replace(/\D/g, '') || '',
        },
        charge: {
          id: charge.id,
          amount: charge.valor,
          dueDate: dueDate,
          status: charge.status,
          paymentLink: charge.link_pagamento || '',
        },
        template: {
          id: templateId,
          message: processedMessage,
        }
      };
    });
  },

  /**
   * Envia mensagens para o serviço de WhatsApp
   */
  async sendToWebhook(messages: MessageRecord[], templateId: string) {
    // Verificação final antes de enviar
    const checkedMessages = messages.map(m => {
      if (!m.message_content && this.lastCustomMessage) {
        console.log('🛑 Corrigindo mensagem vazia antes do envio');
        m.message_content = this.lastCustomMessage;
      }
      return m;
    });
    
    console.log('📤 Enviando mensagens:', {
      messageCount: checkedMessages.length,
      firstMessageContent: checkedMessages[0]?.message_content?.substring(0, 50),
      templateId: templateId
    });
    
    return await whatsappService.sendMessages({
      messages: checkedMessages,
      templateId,
    });
  },

  /**
   * Registra o histórico das mensagens no banco de dados
   * AIDEV-NOTE: Função corrigida para segurança multi-tenant com filtros tenant_id obrigatórios
   */
  async recordMessageHistory(
    tenantId: string,
    charges: Cobranca[], 
    messages: { 
      charge: {
        id: string;
      };
      template: {
        message: string;
      };
    }[], 
    templateId: string, 
    templateName: string
  ) {
    console.log('📝 Registrando histórico com templateId:', templateId);
    
    // AIDEV-NOTE: Validação obrigatória de tenant_id
    if (!tenantId) {
      throw new Error('tenant_id é obrigatório para recordMessageHistory');
    }
    
    try {
      // AIDEV-NOTE: Buscar template válido APENAS do tenant correto para usar como fallback
      const { data: validTemplates } = await supabase
        .from('notification_templates')
        .select('id')
        .eq('tenant_id', tenantId)
        .limit(1);
        
      // ID de template válido ou null se não encontrar nenhum
      const fallbackTemplateId = validTemplates && validTemplates.length > 0 ? validTemplates[0].id : null;
      console.log('Template de fallback encontrado:', fallbackTemplateId);
      
      // Verificar se é uma mensagem personalizada
      const isCustomMessage = templateId.startsWith('custom_') || this.lastCustomMessage;
      
      // AIDEV-NOTE: Verificar se o templateId existe na tabela APENAS para o tenant correto
      if (!isCustomMessage) {
        const { data: templateCheck } = await supabase
          .from('notification_templates')
          .select('id')
          .eq('id', templateId)
          .eq('tenant_id', tenantId)
          .single();
          
        if (!templateCheck) {
          console.log('⚠️ Template ID não existe na tabela para este tenant, usando fallback');
          templateId = fallbackTemplateId;
        }
      }
      
      // AIDEV-NOTE: Para mensagens personalizadas ou templates inválidos, usar fallback
      const historyRecords = charges.map(charge => {
        const messageObj = messages.find(m => m.charge.id === charge.id);
        
        return {
          charge_id: charge.id,
          template_id: isCustomMessage ? fallbackTemplateId : templateId,
          sent_at: new Date().toISOString(),
          status: 'success',
          message_content: messageObj?.template.message || this.lastCustomMessage || '',
          customer_name: charge.customer?.name || 'Cliente',
          customer_phone: charge.customer?.phone?.replace(/\D/g, '') || '0000000000',
          tenant_id: tenantId // AIDEV-NOTE: Campo obrigatório para RLS multi-tenant
        };
      });
      
      // Inserir registros
      for (const record of historyRecords) {
        const { error } = await supabase
          .from('message_history')
          .insert([record]);
        
        if (error) {
          console.error(`Erro ao inserir registro para charge_id ${record.charge_id}:`, error);
        } else {
          console.log(`✅ Registro inserido com sucesso para ${record.charge_id}`);
        }
      }
      
      console.log('✅ Histórico registrado com sucesso');
    } catch (error) {
      console.error('❌ Erro ao registrar histórico:', error);
    }
  },

  async processMessageTemplate(template: { message: string }, data: any): Promise<string> {
    return processMessageTags(template.message, data);
  },

  /**
   * Envia uma mensagem de texto via WhatsApp usando Edge Function
   * AIDEV-NOTE: Método seguro para envio de mensagens individuais via Edge Function
   * Não expõe credenciais da Evolution API no client
   */
  async sendMessage(
    tenantSlug: string, 
    phoneNumber: string, 
    message: string,
    options?: {
      delay?: number;
      linkPreview?: boolean;
      mentionsEveryOne?: boolean;
      mentioned?: string[];
    }
  ): Promise<{ success: boolean; messageId?: string; error?: string }> {
    try {
      // AIDEV-NOTE: Validação de parâmetros obrigatórios
      if (!tenantSlug || !phoneNumber || !message) {
        throw new Error('Parâmetros obrigatórios não fornecidos: tenantSlug, phoneNumber, message');
      }

      // AIDEV-NOTE: Buscar tenant_id pelo slug para segurança
      const { data: tenant, error: tenantError } = await supabase
        .from('tenants')
        .select('id')
        .eq('slug', tenantSlug)
        .single();

      if (tenantError || !tenant) {
        throw new Error(`Tenant não encontrado para slug: ${tenantSlug}`);
      }

      // AIDEV-NOTE: Configurar contexto de tenant para segurança
      await supabase.rpc('set_tenant_context_simple', { 
        p_tenant_id: tenant.id 
      });

      // AIDEV-NOTE: Criar uma cobrança temporária para usar a Edge Function
      // Isso permite reutilizar a infraestrutura existente de forma segura
      const tempChargeId = `temp_${Date.now()}_${Math.random().toString(36).substr(2, 9)}`;
      
      // AIDEV-NOTE: Formatar número de telefone (garantir formato internacional)
      const formattedNumber = phoneNumber.startsWith('55') ? phoneNumber : `55${phoneNumber}`;
      
      logService.info('MessageService', `Enviando mensagem via Edge Function para ${formattedNumber}`);

      // AIDEV-NOTE: Usar Edge Function para envio seguro
      // Cria uma entrada temporária em charges para usar a infraestrutura existente
      const { data: tempCharge, error: chargeError } = await supabase
        .from('charges')
        .insert({
          id: tempChargeId,
          tenant_id: tenant.id,
          customer_name: 'Mensagem Direta',
          customer_phone: formattedNumber,
          amount: 0,
          due_date: new Date().toISOString(),
          status: 'temp_message',
          description: 'Mensagem direta via API'
        })
        .select('id')
        .single();

      if (chargeError) {
        throw new Error('Erro ao criar entrada temporária para mensagem');
      }

      try {
        // AIDEV-NOTE: Usar Edge Function send-bulk-messages com mensagem customizada
        const result = await edgeFunctionService.sendBulkMessages(
          [tempChargeId],
          'direct_message', // templateId para identificar como mensagem direta
          true, // sendImmediately
          message // customMessage
        );

        // AIDEV-NOTE: Verificar resultado do envio
        if (result.success && result.summary.sent > 0) {
          logService.info('MessageService', `Mensagem enviada com sucesso via Edge Function:`, {
            tempChargeId,
            phoneNumber: formattedNumber,
            tenant: tenantSlug,
            summary: result.summary
          });

          return {
            success: true,
            messageId: result.results?.[0]?.charge_id || tempChargeId
          };
        } else {
          const errorMsg = result.results?.[0]?.message || 'Erro desconhecido no envio via Edge Function';
          throw new Error(errorMsg);
        }

      } finally {
        // AIDEV-NOTE: Limpar entrada temporária após envio
        await supabase
          .from('charges')
          .delete()
          .eq('id', tempChargeId)
          .eq('tenant_id', tenant.id);
      }

    } catch (error) {
      logService.error('MessageService', `Erro ao enviar mensagem para ${phoneNumber} via tenant ${tenantSlug}:`, error);
      
      return {
        success: false,
        error: error instanceof Error ? error.message : 'Erro desconhecido ao enviar mensagem'
      };
    }
  }
};<|MERGE_RESOLUTION|>--- conflicted
+++ resolved
@@ -52,19 +52,6 @@
         hasDirectMessage: !!directMessage,
         templateId: isCustomMessage ? 'custom' : templateIdOrCustomMessage
       });
-<<<<<<< HEAD
-      
-      // 4. Log final antes de enviar
-      console.log('📦 Conteúdo exato a ser enviado:', JSON.stringify({
-        messageCount: directMessages.length,
-        sampleMessage: directMessages[0]?.template?.message
-      }));
-      
-      // 5. Enviar diretamente para o serviço de mensagens
-      const response = await whatsappService.sendBulkMessages({
-        messages: directMessages,
-        templateId: actualTemplateId,
-=======
 
       // AIDEV-NOTE: Chamar Edge Function com payload corrigido
       const result = await edgeFunctionService.sendBulkMessages(
@@ -77,7 +64,6 @@
       console.log('✅ Resposta da Edge Function:', {
         success: result.success,
         summary: result.summary,
->>>>>>> 29b986fe
       });
 
       // AIDEV-NOTE: Verificar se houve sucesso
