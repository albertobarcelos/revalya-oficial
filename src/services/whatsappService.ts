--- conflicted
+++ resolved
@@ -1631,93 +1631,6 @@
   }
 
   /**
-<<<<<<< HEAD
-   * Obtém uma instância ativa para envio de mensagens
-   */
-  getActiveInstance = async (): Promise<IWhatsAppInstance | null> => {
-    try {
-      const instances = await this.listInstances();
-      const activeInstance = instances.find(instance => 
-        instance.status === WHATSAPP.CONNECTION_STATES.CONNECTED ||
-        instance.status === WHATSAPP.CONNECTION_STATES.READY
-      );
-      
-      if (activeInstance) {
-        return activeInstance;
-      }
-      
-      // Se não encontrar instância ativa, tentar a primeira disponível
-      if (instances.length > 0) {
-        return instances[0];
-      }
-      
-      return null;
-    } catch (error) {
-      logService.error(this.MODULE_NAME, 'Erro ao buscar instância ativa:', error);
-      return null;
-    }
-  }
-  
-  /**
-   * Envia mensagens em lote para vários destinatários
-   */
-  sendBulkMessages = async (data: { messages: any[], templateId: string }): Promise<any> => {
-    try {
-      logService.info(this.MODULE_NAME, `Enviando ${data.messages.length} mensagens em lote`);
-      
-      // Obter instância ativa
-      const instance = await this.getActiveInstance();
-      if (!instance) {
-        throw new Error('Nenhuma instância WhatsApp ativa disponível');
-      }
-      
-      const results = [];
-      const errors = [];
-      
-      // Processar mensagens em lote com rate limiting
-      for (const message of data.messages) {
-        try {
-          // Extrair dados necessários
-          const phone = message.customer?.phone?.replace(/\D/g, '') || '';
-          const text = message.template?.message || '';
-          
-          if (!phone || !text) {
-            errors.push({ error: 'Dados incompletos', message });
-            continue;
-          }
-          
-          // Enviar mensagem
-          await rateLimitService.wait('whatsapp_message');
-          const result = await this.sendTextMessage(instance.instanceName, phone, text);
-          results.push(result);
-          
-        } catch (error) {
-          errors.push({ error, message });
-          logService.error(this.MODULE_NAME, 'Erro ao enviar mensagem individual:', { error });
-        }
-      }
-      
-      return {
-        success: true,
-        total: data.messages.length,
-        sent: results.length,
-        failed: errors.length,
-        errors: errors.length > 0 ? errors : undefined
-      };
-      
-    } catch (error) {
-      logService.error(this.MODULE_NAME, 'Erro ao enviar mensagens em lote:', { error });
-      throw error;
-    }
-  }
-  
-  /**
-   * Envia mensagens usando o formato antigo do webhook
-   */
-  sendMessages = async (data: { messages: any[], templateId: string }): Promise<any> => {
-    return this.sendBulkMessages(data);
-  }
-=======
    * Verifica o status atual de uma instância WhatsApp
    * AIDEV-NOTE: Método para verificação de status em tempo real
    */
@@ -1745,7 +1658,6 @@
       };
     }
   }
->>>>>>> 29b986fe
 }
 
 export const whatsappService = new WhatsAppService();